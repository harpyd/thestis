--- conflicted
+++ resolved
@@ -99,20 +99,7 @@
 		theses[thesis.Slug().Thesis()] = thesis
 	}
 
-<<<<<<< HEAD
-	checkThesesDependencies(&w, scenario.theses)
-	checkCycleDependencies(&w, scenario)
-
-	return scenario, w.SluggedWrap(slug)
-}
-
-func (b *ScenarioBuilder) ErrlessBuild(slug Slug) Scenario {
-	s, _ := b.Build(slug)
-
-	return s
-=======
 	return theses
->>>>>>> 975e6a4e
 }
 
 func (b *ScenarioBuilder) Reset() {
@@ -136,79 +123,4 @@
 	})
 
 	return b
-<<<<<<< HEAD
-}
-
-func checkThesesDependencies(w *BuildErrorWrapper, theses map[string]Thesis) {
-	for _, thesis := range theses {
-		for _, dependency := range thesis.dependencies {
-			if _, ok := theses[dependency.Thesis()]; !ok {
-				w.WithError(NewUndefinedDependencyError(dependency))
-			}
-		}
-	}
-}
-
-func checkCycleDependencies(w *BuildErrorWrapper, scenario Scenario) {
-	g := NewGraph(scenario.theses)
-	if g.IsCyclic() {
-		w.WithError(NewCycleDependenciesError(scenario.Slug()))
-	}
-}
-
-type Graph struct {
-	adj map[string][]string
-}
-
-func NewGraph(theses map[string]Thesis) *Graph {
-	adj := make(map[string][]string)
-
-	for key, value := range theses {
-		for _, dependency := range value.dependencies {
-			adj[key] = append(adj[key], dependency.thesis)
-		}
-	}
-
-	return &Graph{
-		adj: adj,
-	}
-}
-
-func (g *Graph) isCyclicUtil(i string, visited map[string]bool, recStack map[string]bool) bool {
-	if recStack[i] {
-		return true
-	}
-
-	if visited[i] {
-		return false
-	}
-
-	visited[i] = true
-	recStack[i] = true
-	children := g.adj[i]
-
-	for _, c := range children {
-		if g.isCyclicUtil(c, visited, recStack) {
-			return true
-		}
-	}
-
-	recStack[i] = false
-
-	return false
-}
-
-func (g *Graph) IsCyclic() bool {
-	visited := make(map[string]bool)
-	recStack := make(map[string]bool)
-
-	for key := range g.adj {
-		if g.isCyclicUtil(key, visited, recStack) {
-			return true
-		}
-	}
-
-	return false
-=======
->>>>>>> 975e6a4e
 }